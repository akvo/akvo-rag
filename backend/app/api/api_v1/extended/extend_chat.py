from typing import List, Any
from fastapi import APIRouter, Depends, HTTPException
from fastapi.responses import StreamingResponse
from sqlalchemy.orm import Session, joinedload
from app.db.session import get_db
from app.models.user import User
from app.models.chat import Chat, ChatKnowledgeBase

from app.schemas.chat import ChatCreate, ChatResponse, CreateMessagePayload
from app.api.api_v1.auth import get_current_user

<<<<<<< HEAD
=======
# from fastapi import HTTPException
# from app.models.knowledge import KnowledgeBase
# from sqlalchemy import or_
# from app.api.api_v1.extended.util.util_user import get_super_user_ids
from app.services.chat_mcp_service import stream_mcp_response
>>>>>>> 3a748eda

router = APIRouter()


@router.post("", response_model=ChatResponse)
def create_chat(
    *,
    db: Session = Depends(get_db),
    chat_in: ChatCreate,
    current_user: User = Depends(get_current_user)
) -> Any:
    chat = Chat(
        title=chat_in.title,
        user_id=current_user.id,
    )
    # Convert raw KB IDs into ChatKnowledgeBase objects
    chat.knowledge_bases = [
        ChatKnowledgeBase(knowledge_base_id=kb_id)
        for kb_id in chat_in.knowledge_base_ids
    ]

    db.add(chat)
    db.commit()
    db.refresh(chat)
    return chat


@router.get("", response_model=List[ChatResponse])
def get_chats(
    db: Session = Depends(get_db),
    current_user: User = Depends(get_current_user),
    skip: int = 0,
    limit: int = 100,
) -> Any:
    chats = (
        db.query(Chat)
        .filter(Chat.user_id == current_user.id)
        .offset(skip)
        .limit(limit)
        .all()
    )
    return chats


@router.post("/{chat_id}/messages/mcp_integration")
async def create_message_mcp_integration(
    *,
    db: Session = Depends(get_db),
    chat_id: int,
    messages: CreateMessagePayload,
    current_user: User = Depends(get_current_user)
) -> StreamingResponse:
    chat = (
        db.query(Chat)
        .options(joinedload(Chat.knowledge_bases))
        .filter(Chat.id == chat_id, Chat.user_id == current_user.id)
        .first()
    )
    if not chat:
        raise HTTPException(status_code=404, detail="Chat not found")

    messages = messages.model_dump()
    last_message = messages["messages"][-1]
    if last_message["role"] != "user":
        raise HTTPException(
            status_code=400, detail="Last message must be from user"
        )

    knowledge_base_ids = [kb.id for kb in chat.knowledge_bases]

    async def response_stream():
        async for chunk in stream_mcp_response(
            query=last_message["content"],
            messages=messages,
            knowledge_base_ids=knowledge_base_ids,
            # knowledge_base_ids=[3],  # need to delete (use static for now)
            chat_id=chat_id,
            db=db,
        ):
            yield chunk

    return StreamingResponse(
        response_stream(),
        media_type="text/event-stream",
        headers={"x-vercel-ai-data-stream": "v1"},
    )<|MERGE_RESOLUTION|>--- conflicted
+++ resolved
@@ -8,15 +8,7 @@
 
 from app.schemas.chat import ChatCreate, ChatResponse, CreateMessagePayload
 from app.api.api_v1.auth import get_current_user
-
-<<<<<<< HEAD
-=======
-# from fastapi import HTTPException
-# from app.models.knowledge import KnowledgeBase
-# from sqlalchemy import or_
-# from app.api.api_v1.extended.util.util_user import get_super_user_ids
 from app.services.chat_mcp_service import stream_mcp_response
->>>>>>> 3a748eda
 
 router = APIRouter()
 
@@ -85,7 +77,9 @@
             status_code=400, detail="Last message must be from user"
         )
 
-    knowledge_base_ids = [kb.id for kb in chat.knowledge_bases]
+    knowledge_base_ids = [
+        ckb.knowledge_base_id for ckb in chat.knowledge_bases
+    ]
 
     async def response_stream():
         async for chunk in stream_mcp_response(
