from typing import List, Any
<<<<<<< HEAD
from fastapi import APIRouter, Depends, UploadFile, BackgroundTasks, Query
=======
from fastapi import (
    APIRouter,
    Depends,
    UploadFile,
    Query
)
>>>>>>> 96ff46ce
from sqlalchemy.orm import Session
import logging
from pydantic import BaseModel

from app.db.session import get_db
from app.models.user import User
from app.core.security import get_current_user

from app.schemas.knowledge import (
    KnowledgeBaseCreate,
    KnowledgeBaseUpdate,
    PreviewRequest,
)
from mcp_clients.kb_mcp_endpoint_service import KnowledgeBaseMCPEndpointService

router = APIRouter()

logger = logging.getLogger(__name__)


class TestRetrievalRequest(BaseModel):
    query: str
    kb_id: int
    top_k: int


@router.get(
    "",
    response_model=List[dict],
    description="List of all available knowledge bases from the MCP Server",
)
async def get_knowledge_bases(
    db: Session = Depends(get_db),
    current_user: User = Depends(get_current_user),
    skip: int = 0,
    limit: int = 100,
) -> Any:
    """
    Retrieve knowledge bases from KB MCP Server

    Returns a list of knowledge base objects containing:
    - name: The name of the knowledge base
    - description: A description of what the knowledge base contains
    - id: Unique identifier
    - created_at: Creation timestamp
    - updated_at: Last update timestamp
    - documents: Array of associated documents (empty by default)
    """
    kb_mcp_endpoint_service = KnowledgeBaseMCPEndpointService()
    result = await kb_mcp_endpoint_service.list_kbs()
    formatted = []
    for res in result:
        res["is_superuser"] = True
        formatted.append(res)
    return formatted


@router.get(
    "/{kb_id}",
    response_model=dict,
    description="Get knowledge base detail by kb id from MCP Server",
)
async def get_knowledge_base(
    *,
    db: Session = Depends(get_db),
    kb_id: int,
    current_user: User = Depends(get_current_user),
) -> Any:
    """
    Get knowledge base by ID.
    """
    kb_mcp_endpoint_service = KnowledgeBaseMCPEndpointService()
    result = await kb_mcp_endpoint_service.get_kb(kb_id=kb_id)
    result["is_superuser"] = True
    return result


@router.post("", response_model=dict)
async def create_knowledge_base(
    *,
    db: Session = Depends(get_db),
    kb_in: KnowledgeBaseCreate,
    current_user: User = Depends(get_current_user),
) -> Any:
    """
    Create new knowledge base.
    """
    kb_mcp_endpoint_service = KnowledgeBaseMCPEndpointService()
    result = await kb_mcp_endpoint_service.create_kb(data=kb_in.model_dump())
    return result


@router.put("/{kb_id}")
async def update_knowledge_base(
    *,
    db: Session = Depends(get_db),
    kb_id: int,
    kb_in: KnowledgeBaseUpdate,
    current_user: User = Depends(get_current_user),
) -> Any:
    """
    Update knowledge base.
    """
    kb_mcp_endpoint_service = KnowledgeBaseMCPEndpointService()
    result = await kb_mcp_endpoint_service.update_kb(
        kb_id=kb_id, data=kb_in.model_dump()
    )
    return result


@router.delete("/{kb_id}")
async def delete_knowledge_base(
    *,
    db: Session = Depends(get_db),
    kb_id: int,
    current_user: User = Depends(get_current_user),
) -> Any:
    """
    Delete knowledge base and all associated resources.
    """
    kb_mcp_endpoint_service = KnowledgeBaseMCPEndpointService()
    result = await kb_mcp_endpoint_service.delete_kb(kb_id=kb_id)
    return result


# Batch upload documents
@router.post("/{kb_id}/documents/upload")
async def upload_kb_documents(
    kb_id: int,
    files: List[UploadFile],
    db: Session = Depends(get_db),
    current_user: User = Depends(get_current_user),
):
    """
    Upload multiple documents to MCP.
    """
    kb_mcp_endpoint_service = KnowledgeBaseMCPEndpointService()
    result = await kb_mcp_endpoint_service.upload_documents(
        kb_id=kb_id, files=files
    )
    return result


@router.post("/{kb_id}/documents/preview")
async def preview_kb_documents(
    kb_id: int,
    preview_request: PreviewRequest,
    db: Session = Depends(get_db),
    current_user: User = Depends(get_current_user),
):
    """
    Preview multiple documents' chunks.
    """
    kb_mcp_endpoint_service = KnowledgeBaseMCPEndpointService()
    result = await kb_mcp_endpoint_service.preview_documents(
        kb_id=kb_id, preview_request=preview_request.model_dump()
    )
    return result


@router.get("/{kb_id}/documents/tasks")
async def get_processing_tasks(
    kb_id: int,
    task_ids: str = Query(
        ..., description="Comma-separated list of task IDs to check status for"
    ),
    db: Session = Depends(get_db),
    current_user: User = Depends(get_current_user),
):
    """
    Get status of multiple processing tasks.
    """
    task_id_list = [int(id.strip()) for id in task_ids.split(",")]
    kb_mcp_endpoint_service = KnowledgeBaseMCPEndpointService()
    result = await kb_mcp_endpoint_service.get_processing_tasks(
        kb_id=kb_id, task_ids=task_id_list
    )
    return result


@router.get("/{kb_id}/documents/{doc_id}")
async def get_document(
    *,
    db: Session = Depends(get_db),
    kb_id: int,
    doc_id: int,
    current_user: User = Depends(get_current_user),
) -> Any:
    """
    Get document details by ID.
    - include knowledge base created by super user
    """
    kb_mcp_endpoint_service = KnowledgeBaseMCPEndpointService()
    result = await kb_mcp_endpoint_service.get_document(
        kb_id=kb_id, doc_id=doc_id
    )
    return result


@router.delete("/{kb_id}/documents/{doc_id}")
async def delete_document(
    *,
    db: Session = Depends(get_db),
    kb_id: int,
    doc_id: int,
    current_user: User = Depends(get_current_user),
) -> Any:
    """
    Delete a document by ID.
    """
    kb_mcp_endpoint_service = KnowledgeBaseMCPEndpointService()
    result = await kb_mcp_endpoint_service.delete_document(
        kb_id=kb_id, doc_id=doc_id
    )
    return result


@router.post("/{kb_id}/documents/process")
async def process_kb_documents(
    kb_id: int,
    upload_results: List[dict],
    db: Session = Depends(get_db),
    current_user: User = Depends(get_current_user),
):
    """
    Process multiple documents asynchronously.
    """
    kb_mcp_endpoint_service = KnowledgeBaseMCPEndpointService()
    result = await kb_mcp_endpoint_service.process_documents(
        kb_id=kb_id, upload_results=upload_results
    )
    return result


@router.post("/cleanup")
async def cleanup_temp_files(
    db: Session = Depends(get_db),
    current_user: User = Depends(get_current_user),
):
    """
    Clean up expired temporary files.
    """
    kb_mcp_endpoint_service = KnowledgeBaseMCPEndpointService()
    result = await kb_mcp_endpoint_service.cleanup_temp_files()
    return result


@router.post("/test-retrieval")
async def test_retrieval(
    request: TestRetrievalRequest,
    db: Session = Depends(get_db),
    current_user: User = Depends(get_current_user),
) -> Any:
    """
    Test retrieval quality for a given query against a knowledge base.
    """
    kb_mcp_endpoint_service = KnowledgeBaseMCPEndpointService()
    result = await kb_mcp_endpoint_service.test_retrieval(
        kb_id=request.kb_id,
        query=request.query,
        top_k=request.top_k,
    )
    return result<|MERGE_RESOLUTION|>--- conflicted
+++ resolved
@@ -1,14 +1,5 @@
 from typing import List, Any
-<<<<<<< HEAD
-from fastapi import APIRouter, Depends, UploadFile, BackgroundTasks, Query
-=======
-from fastapi import (
-    APIRouter,
-    Depends,
-    UploadFile,
-    Query
-)
->>>>>>> 96ff46ce
+from fastapi import APIRouter, Depends, UploadFile, Query
 from sqlalchemy.orm import Session
 import logging
 from pydantic import BaseModel
