--- conflicted
+++ resolved
@@ -76,20 +76,17 @@
             "scope": {
                 "knowledge_base_ids": knowledge_base_ids,
                 "top_k": top_k,
-                "intent_hint": None
+                "intent_hint": None,
             },
         }
         logger.info(f"[Chat job] {job_id} starting with state: {state}")
 
         result_state = await query_answering_workflow.ainvoke(state)
-<<<<<<< HEAD
         intent = result_state.get("intent")
         logger.info(
-            f"Chat job {job_id} completed workflow with intent={intent}")
+            f"Chat job {job_id} completed workflow with intent={intent}"
+        )
         logger.info(f"Chat job {job_id} completed workflow")
-=======
-        logger.info(f"[Chat job] {job_id} completed workflow")
->>>>>>> 5504a635
 
         answer = result_state.get("answer", "")
         error = result_state.get("error")
