import json
import base64
import logging
<<<<<<< HEAD
=======
from typing import TypedDict, Dict, Any, List, Optional
>>>>>>> 496a7691

from langgraph.graph import StateGraph
from langchain_core.documents import Document
from langchain_core.prompts import (
    ChatPromptTemplate,
    MessagesPlaceholder,
    PromptTemplate,
)
from langchain.chains.combine_documents import create_stuff_documents_chain

from app.services.llm.llm_factory import LLMFactory
from mcp_clients.mcp_client_manager import MCPClientManager
from app.services.scoping_agent import ScopingAgent

# ---------------------------------------------------------------------
# Logging setup
# ---------------------------------------------------------------------
logger = logging.getLogger(__name__)
logger.setLevel(logging.INFO)

<<<<<<< HEAD
logger = logging.getLogger(__name__)


class GraphState(TypedDict):
=======
# ---------------------------------------------------------------------
# Graph State Definition
# ---------------------------------------------------------------------
class GraphState(TypedDict, total=False):
>>>>>>> 496a7691
    query: str
    chat_history: List[Dict[str, str]]
    contextualize_prompt_str: str
    qa_prompt_str: str
    contextual_query: str
    scope: Dict[str, Any]
    mcp_result: Any
    context: list
    answer: str
    error: Optional[str]

<<<<<<< HEAD

# --- Helper functions ---
=======
# ---------------------------------------------------------------------
# Helper: Decode Base64 MCP Context
# ---------------------------------------------------------------------
>>>>>>> 496a7691
def decode_mcp_context(base64_context: str) -> List[Document]:
    """Decode Base64-encoded MCP context safely."""
    if not base64_context:
        return []
    try:
        decoded = base64.b64decode(base64_context).decode()
        context_dict = json.loads(decoded)
        items = context_dict.get("context", [])
        if not isinstance(items, list):
            return []
        return [
            Document(
                page_content=item.get("page_content", ""),
                metadata=item.get("metadata", {}),
            )
            for item in items
        ]
    except Exception as e:
        logger.warning(f"Failed to decode MCP context: {e}")
        return []

# ---------------------------------------------------------------------
# Reuse LLM instance
# ---------------------------------------------------------------------
llm_instance = LLMFactory.create()

<<<<<<< HEAD
def ensure_documents(context_data):
    """Convert plain dicts or other data into a list of LangChain Documents."""
    logger.debug(f"[ensure_documents] Received context_data type={type(context_data)}")

    if not context_data:
        logger.info("[ensure_documents] Empty context_data, returning [].")
        return []

    # Already Document objects
    if isinstance(context_data, list) and all(hasattr(d, "page_content") for d in context_data):
        logger.debug("[ensure_documents] Already list of Document objects.")
        return context_data

    # Single dict
    if isinstance(context_data, dict):
        logger.debug("[ensure_documents] Single dict detected, wrapping in Document.")
        text = json.dumps(context_data, indent=2, ensure_ascii=False)
        return [Document(page_content=text, metadata={"source": "mcp_rest_result"})]

    # List of dicts
    if isinstance(context_data, list) and all(isinstance(d, dict) for d in context_data):
        logger.debug(f"[ensure_documents] List of {len(context_data)} dicts detected.")
        docs = []
        for idx, item in enumerate(context_data):
            try:
                text = json.dumps(item, indent=2, ensure_ascii=False)
                docs.append(Document(page_content=text, metadata={"source": "mcp_rest_result", "index": idx}))
            except Exception as e:
                logger.warning(f"[ensure_documents] Failed to serialize item {idx}: {e}")
        return docs

    # Fallback
    logger.debug("[ensure_documents] Fallback: converting to string.")
    return [Document(page_content=str(context_data), metadata={"source": "mcp_rest_result"})]

# --- EOL Helper functions ---


def contextualize_node(state: GraphState) -> GraphState:
    """Contextualize the user query using LLM + provided prompt."""
    llm = LLMFactory.create()
=======
# ---------------------------------------------------------------------
# Workflow Nodes
# ---------------------------------------------------------------------
>>>>>>> 496a7691

async def contextualize_node(state: GraphState) -> GraphState:
    """Contextualize user query using LLM."""
    try:
        contextualize_prompt = ChatPromptTemplate.from_messages([
            ("system", state["contextualize_prompt_str"]),
            MessagesPlaceholder("chat_history"),
            ("human", "{input}"),
        ])
        chain = contextualize_prompt | llm_instance

        result = await chain.ainvoke(
            {"chat_history": state["chat_history"], "input": state["query"]}
        )

        contextual_query = result.content.strip()
        logger.info(f"Contextualized query: {contextual_query}")
        return {**state, "contextual_query": contextual_query}

    except Exception as e:
        logger.exception(f"contextualize_node failed: {e}")
        return {**state, "error": str(e)}


async def scoping_node(state: GraphState) -> GraphState:
    """Determine the MCP tool scope using ScopingAgent."""
    try:
        agent = ScopingAgent()
        scope = await agent.scope_query(
            query=state["contextual_query"],
            scope=state.get("scope", {}),
        )
        logger.info(f"Scope determined: {scope}")
        return {**state, "scope": scope}

    except Exception as e:
        logger.exception(f"scoping_node failed: {e}")
        return {**state, "error": str(e)}


async def run_mcp_tool_node(state: GraphState) -> GraphState:
    """Run the MCP tool using the determined scope."""
    try:
        manager = MCPClientManager()
        scope = state.get("scope", {})

        result = await manager.run_tool(
            server_name=scope.get("server_name"),
            tool_name=scope.get("tool_name"),
            param=scope.get("input", {}),
        )

        logger.info("MCP tool executed successfully.")
        return {**state, "mcp_result": result}

    except Exception as e:
        logger.exception(f"run_mcp_tool_node failed: {e}")
        return {**state, "error": str(e)}

<<<<<<< HEAD
def post_processing_node(state):
    """Extract and normalize MCP tool result into Document list format."""
    logger.info("[post_processing_node] Starting post-processing of MCP result...")

    try:
        mcp_result = state.get("mcp_result")
        if not mcp_result:
            logger.warning("[post_processing_node] No mcp_result found in state.")
            state["context"] = []
            return state

        # --- Try decode Knowledge Base (base64 encoded) context ---
        try:
            b64_text = mcp_result.content[0].text
            b64 = json.loads(b64_text)
            logger.debug("[post_processing_node] Detected KB/Chroma-style base64 context.")
            contexts = decode_mcp_context(base64_context=b64.get("context", ""))
            state["context"] = ensure_documents(contexts)
            logger.info("[post_processing_node] Successfully decoded base64 context.")
            return state

        except Exception as e:
            logger.debug(f"[post_processing_node] Not a base64 KB context: {e}")

        # --- Otherwise, assume it's a REST MCP JSON result ---
        json_result = None

        if isinstance(mcp_result, dict):
            logger.debug("[post_processing_node] Detected dict-based MCP result.")
            json_result = mcp_result

        elif hasattr(mcp_result, "content"):
            try:
                text = getattr(mcp_result.content[0], "text", "")
                logger.debug(f"[post_processing_node] Parsing .content text: {text[:200]}...")
                json_result = json.loads(text)
                logger.info("[post_processing_node] Parsed REST MCP JSON result successfully.")
            except Exception as e:
                logger.warning(f"[post_processing_node] Failed to parse REST MCP result as JSON: {e}")
                json_result = {"raw_text": str(mcp_result)}

        else:
            logger.warning("[post_processing_node] Unknown MCP result type, wrapping as string.")
            json_result = {"raw_text": str(mcp_result)}

        # Normalize result to Document list
        docs = ensure_documents(json_result)
        state["context"] = docs
        logger.info(f"[post_processing_node] Generated {len(docs)} Document(s) from MCP result.")

    except Exception as e:
        logger.exception(f"[post_processing_node] Unexpected error during processing: {e}")
        state["context"] = []

    return state
=======

async def post_processing_node(state: GraphState) -> GraphState:
    """Decode context from MCP tool result."""
    try:
        mcp_content = state["mcp_result"].content[0].text
        parsed = json.loads(mcp_content)
        contexts = decode_mcp_context(parsed.get("context", ""))
        logger.info(f"Decoded {len(contexts)} context documents.")
        return {**state, "context": contexts}
>>>>>>> 496a7691

    except Exception as e:
        logger.warning(f"Failed to post-process MCP result: {e}")
        return {**state, "context": [], "error": str(e)}


async def response_generation_node(state: GraphState):
    """Stream the final LLM-generated response."""
    try:
        qa_prompt = ChatPromptTemplate.from_messages([
            ("system", state["qa_prompt_str"]),
            MessagesPlaceholder("chat_history"),
            ("human", "{input}"),
        ])

        document_prompt = PromptTemplate.from_template("\n\n- {page_content}\n\n")

        qa_chain = create_stuff_documents_chain(
            llm=llm_instance,
            prompt=qa_prompt,
            document_prompt=document_prompt,
            document_variable_name="context",
        )

        full_response = ""
        async for chunk in qa_chain.astream({
            "input": state["contextual_query"],
            "context": state.get("context", []),
            "chat_history": state.get("chat_history", []),
        }):
            if isinstance(chunk, str):
                full_response += chunk
                safe_chunk = chunk.replace("\n", "\\n")
                yield f'0:"{safe_chunk}"\n'

        yield {**state, "answer": full_response}

    except Exception as e:
        logger.exception(f"response_generation_node failed: {e}")
        yield {"type": "error", "error": str(e), "state": state}


# ---------------------------------------------------------------------
# Build Workflow Graph
# ---------------------------------------------------------------------
workflow = StateGraph(GraphState)
workflow.add_node("contextualize", contextualize_node)
workflow.add_node("scope", scoping_node)
workflow.add_node("run_mcp", run_mcp_tool_node)
workflow.add_node("post_process", post_processing_node)
workflow.add_node("generate", response_generation_node)

workflow.set_entry_point("contextualize")
workflow.add_edge("contextualize", "scope")
workflow.add_edge("scope", "run_mcp")
workflow.add_edge("run_mcp", "post_process")
workflow.add_edge("post_process", "generate")

query_answering_workflow = workflow.compile()<|MERGE_RESOLUTION|>--- conflicted
+++ resolved
@@ -1,10 +1,7 @@
 import json
 import base64
 import logging
-<<<<<<< HEAD
-=======
 from typing import TypedDict, Dict, Any, List, Optional
->>>>>>> 496a7691
 
 from langgraph.graph import StateGraph
 from langchain_core.documents import Document
@@ -25,17 +22,11 @@
 logger = logging.getLogger(__name__)
 logger.setLevel(logging.INFO)
 
-<<<<<<< HEAD
-logger = logging.getLogger(__name__)
-
-
-class GraphState(TypedDict):
-=======
+
 # ---------------------------------------------------------------------
 # Graph State Definition
 # ---------------------------------------------------------------------
 class GraphState(TypedDict, total=False):
->>>>>>> 496a7691
     query: str
     chat_history: List[Dict[str, str]]
     contextualize_prompt_str: str
@@ -47,14 +38,9 @@
     answer: str
     error: Optional[str]
 
-<<<<<<< HEAD
-
-# --- Helper functions ---
-=======
 # ---------------------------------------------------------------------
 # Helper: Decode Base64 MCP Context
 # ---------------------------------------------------------------------
->>>>>>> 496a7691
 def decode_mcp_context(base64_context: str) -> List[Document]:
     """Decode Base64-encoded MCP context safely."""
     if not base64_context:
@@ -76,12 +62,6 @@
         logger.warning(f"Failed to decode MCP context: {e}")
         return []
 
-# ---------------------------------------------------------------------
-# Reuse LLM instance
-# ---------------------------------------------------------------------
-llm_instance = LLMFactory.create()
-
-<<<<<<< HEAD
 def ensure_documents(context_data):
     """Convert plain dicts or other data into a list of LangChain Documents."""
     logger.debug(f"[ensure_documents] Received context_data type={type(context_data)}")
@@ -117,17 +97,14 @@
     logger.debug("[ensure_documents] Fallback: converting to string.")
     return [Document(page_content=str(context_data), metadata={"source": "mcp_rest_result"})]
 
-# --- EOL Helper functions ---
-
-
-def contextualize_node(state: GraphState) -> GraphState:
-    """Contextualize the user query using LLM + provided prompt."""
-    llm = LLMFactory.create()
-=======
+# ---------------------------------------------------------------------
+# Reuse LLM instance
+# ---------------------------------------------------------------------
+llm_instance = LLMFactory.create()
+
 # ---------------------------------------------------------------------
 # Workflow Nodes
 # ---------------------------------------------------------------------
->>>>>>> 496a7691
 
 async def contextualize_node(state: GraphState) -> GraphState:
     """Contextualize user query using LLM."""
@@ -187,8 +164,8 @@
         logger.exception(f"run_mcp_tool_node failed: {e}")
         return {**state, "error": str(e)}
 
-<<<<<<< HEAD
-def post_processing_node(state):
+
+async def post_processing_node(state):
     """Extract and normalize MCP tool result into Document list format."""
     logger.info("[post_processing_node] Starting post-processing of MCP result...")
 
@@ -243,21 +220,6 @@
         state["context"] = []
 
     return state
-=======
-
-async def post_processing_node(state: GraphState) -> GraphState:
-    """Decode context from MCP tool result."""
-    try:
-        mcp_content = state["mcp_result"].content[0].text
-        parsed = json.loads(mcp_content)
-        contexts = decode_mcp_context(parsed.get("context", ""))
-        logger.info(f"Decoded {len(contexts)} context documents.")
-        return {**state, "context": contexts}
->>>>>>> 496a7691
-
-    except Exception as e:
-        logger.warning(f"Failed to post-process MCP result: {e}")
-        return {**state, "context": [], "error": str(e)}
 
 
 async def response_generation_node(state: GraphState):
